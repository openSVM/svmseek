import React, { useState } from 'react';
import styled from 'styled-components';
import {
  RowContainer,
  Input,
  TextButton,
  SearchInput,
} from '../../pages/commonStyles';
import Eye from '../../images/Eye.svg';
import ClosedEye from '../../images/ClosedEye.svg';
import Loupe from '../../images/Loupe.svg';
import { useTheme } from '@material-ui/core';

const InputWithComponent = ({
  type,
  value,
  onChange,
  placeholder,
  ComponentToShow,
}: {
  type: string;
  value: string;
  onChange: any;
  placeholder: string;
  ComponentToShow: any;
}) => {
  return (
    <RowContainer style={{ position: 'relative', width: '90%' }}>
      <Input
        type={type}
        value={value}
        onChange={onChange}
        placeholder={placeholder}
      />
      <div
        style={{
          position: 'absolute',
          right: '0',
          top: '50%',
          transform: 'translateY(-50%)',
        }}
      >
        {ComponentToShow}
      </div>
    </RowContainer>
  );
};

const SearchInputWithLoupe = ({
  type,
  value,
  onChange,
  placeholder,
  ComponentToShow,
}: {
  type: string;
  value: string;
  onChange: any;
  placeholder: string;
  ComponentToShow: any;
}) => {
  return (
    <RowContainer style={{ position: 'relative', width: '100%' }}>
      <SearchInput
        type={type}
        value={value}
        onChange={onChange}
        placeholder={placeholder}
      />
      <div
        style={{
          position: 'absolute',
          right: '2rem',
          top: '50%',
          transform: 'translateY(-40%)',
        }}
      >
        {ComponentToShow}
      </div>
    </RowContainer>
  );
};

const InputWithEye = ({
  showPassword,
  onEyeClick,
  ...props
}: {
  type: string;
  value: string;
  onChange: any;
  placeholder: string;
  showPassword: boolean;
  onEyeClick: () => void;
}) => {
  return (
    <InputWithComponent
      ComponentToShow={
        <img
          style={{ padding: '1.6rem 2rem 1.4rem 2rem', cursor: 'pointer', height: '4.5rem' }}
          onClick={onEyeClick}
          src={showPassword ? ClosedEye : Eye}
        />
      }
      {...props}
    />
  );
};

const InputWithPaste = ({
  onPasteClick,
  ...props
}: {
  type: string;
  value: string;
  onChange: any;
  placeholder: string;
  onPasteClick: () => void;
}) => {
<<<<<<< HEAD
  const theme = useTheme();
=======
  const theme= useTheme()
>>>>>>> 39e9f019

  return (
    <InputWithComponent
      ComponentToShow={
<<<<<<< HEAD
        <TextButton color={theme.customPalette.blue.new} onClick={onPasteClick}>
          Paste
        </TextButton>
      }
      {...props}
    />
  );
};

const InputWithSearch = ({
  onSearchClick,
  ...props
}: {
  type: string;
  value: string;
  onChange: any;
  placeholder: string;
  onSearchClick: () => void;
}) => {
  const theme = useTheme();

  return (
    <SearchInputWithLoupe
      ComponentToShow={
        <img
          style={{ padding: '.5rem', cursor: 'pointer' }}
          onClick={onSearchClick}
          src={Loupe}
        />
=======
        <TextButton
          style={{ padding: '1.2rem 2rem' }}
          color={theme.customPalette.blue.new}
          onClick={onPasteClick}
        >Paste</TextButton>
>>>>>>> 39e9f019
      }
      {...props}
    />
  );
};

export { InputWithEye, InputWithPaste, SearchInputWithLoupe, InputWithSearch };
export default InputWithComponent;<|MERGE_RESOLUTION|>--- conflicted
+++ resolved
@@ -97,7 +97,11 @@
     <InputWithComponent
       ComponentToShow={
         <img
-          style={{ padding: '1.6rem 2rem 1.4rem 2rem', cursor: 'pointer', height: '4.5rem' }}
+          style={{
+            padding: '1.6rem 2rem 1.4rem 2rem',
+            cursor: 'pointer',
+            height: '4.5rem',
+          }}
           onClick={onEyeClick}
           src={showPassword ? ClosedEye : Eye}
         />
@@ -117,17 +121,16 @@
   placeholder: string;
   onPasteClick: () => void;
 }) => {
-<<<<<<< HEAD
   const theme = useTheme();
-=======
-  const theme= useTheme()
->>>>>>> 39e9f019
 
   return (
     <InputWithComponent
       ComponentToShow={
-<<<<<<< HEAD
-        <TextButton color={theme.customPalette.blue.new} onClick={onPasteClick}>
+        <TextButton
+          color={theme.customPalette.blue.new}
+          onClick={onPasteClick}
+          style={{ padding: '1.2rem 2rem' }}
+        >
           Paste
         </TextButton>
       }
@@ -156,13 +159,6 @@
           onClick={onSearchClick}
           src={Loupe}
         />
-=======
-        <TextButton
-          style={{ padding: '1.2rem 2rem' }}
-          color={theme.customPalette.blue.new}
-          onClick={onPasteClick}
-        >Paste</TextButton>
->>>>>>> 39e9f019
       }
       {...props}
     />
