--- conflicted
+++ resolved
@@ -23,11 +23,8 @@
 import { ExportMnemonicDialog } from '../ExportAccountDialog.js';
 import Navbar from './Navbar';
 import { isExtension } from '../../utils/utils';
-<<<<<<< HEAD
 import { useLocation } from 'react-router-dom';
-=======
 import { MobileFooter } from '../Footer/MobileFooter';
->>>>>>> 97ed26e2
 
 export const footerHeight = isExtension ? 0 : 6;
 
@@ -60,12 +57,7 @@
     height: calc(100%);
   }
   @media (max-width: 540px) {
-<<<<<<< HEAD
-    height: ${(props) =>
-      props.isWalletConnected ? 'calc(100% - 10rem)' : '100%'};
-=======
-    height: calc(100% - 24rem);
->>>>>>> 97ed26e2
+    height: calc(100% - 27rem);
   }
 `;
 
