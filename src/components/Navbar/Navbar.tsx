import React, { useState } from 'react';
import styled from 'styled-components';
import { Link } from 'react-router-dom';
import {
  GridContainer,
  RowContainer,
  Row,
  WhiteButton,
} from '../../pages/commonStyles';
import { Theme } from '@material-ui/core';
import { useLocation } from 'react-router-dom';

import { Button } from '@material-ui/core';
import { useTheme } from '@material-ui/core/styles';
import { CSSProperties } from '@material-ui/styles';
import Lock from '../../images/lock.svg';
import NetworkDropdown from './NetworkDropdown';

import { useWallet } from '../../utils/wallet';
import {
  reloadWallet,
  useHasLockedMnemonicAndSeed,
} from '../../utils/wallet-seed';
import LogoComponent from '../Logo';
// import { extensionUrl } from '../../utils/utils';

import TwitterIcon from './TwitterIcon';
import TelegramIcon from './TelegramIcon';
import DiscordIcon from './DiscordIcon';
import { FeedbackPopup } from '../UsersFeedBackPopup/UsersFeedbackPopup';

const StyledButton = styled(Button)`
  font-size: 12px;

  @media only screen and (max-width: 1100px) {
    font-size: 9px;
  }
  @media only screen and (min-width: 2367px) {
    font-size: 1rem;
  }
`;

const SButton = styled(
  ({
    isActivePage,
    type,
    white,
    black,
    style,
    borderColor,
    btnWidth,
    ...rest
  }) => <StyledButton {...rest} />,
)`
  && {
    color: ${(props) => (props.isActivePage ? props.dark : props.grey)};
    background: ${(props) =>
      props.isActivePage ? props.borderColor : props.theme.palette.grey.main};
    font-family: Avenir Next Demi;
    letter-spacing: 0.05rem;
    font-size: 1.2rem;
    transition: 0.35s all;
    width: 10rem;
    margin-right: 1rem;
    height: 100%;
    padding: 0;
    border-radius: 0.6rem;
    text-transform: capitalize;

    @media only screen and (max-width: 1100px) {
      margin: 0;
    }

    &:hover {
      color: ${(props) => props.dark};
      background: ${(props) => props.borderColor};
    }

    ${(props) => props.style}
  }
`;

const NavLinkButton = ({
  component,
  children,
  pathname,
  theme,
  theme: { customPalette },
  page,
  style,
  onClick,
}: {
  component?: any;
  children: React.ReactChild;
  pathname: string;
  theme: Theme;
  page: string;
  style?: CSSProperties;
  onClick?: () => void;
}) => {
  const isActivePage = new RegExp(page, 'i').test(pathname);

  return (
    <SButton
      theme={theme}
      pathname={pathname}
      component={component}
      isActivePage={isActivePage}
      grey={customPalette.grey.light}
      dark={customPalette.white.main}
      borderColor={customPalette.grey.border}
      btnWidth={'14rem'}
      size="medium"
      color="default"
      variant="text"
      style={style}
      onClick={onClick}
    >
      {children}
    </SButton>
  );
};

const LinksContainer = styled(RowContainer)`
  padding: 1rem 4rem 1rem 4rem;
  height: 100%;
  margin: 0 0 0 4rem;
  border-right: ${(props) => props.theme.customPalette.border.main};
  border-left: ${(props) => props.theme.customPalette.border.main};
  @media (max-width: 540px) {
    display: none;
  }
`;

const WalletLoginContainer = styled(Row)`
  height: 100%;
  @media (max-width: 540px) {
    display: none;
  }
`;

const StyledLink = styled.a`
  height: 100%;
`;

const WalletLoginButtonContainer = styled(Row)`
  display: none;
  @media (max-width: 540px) {
    height: 100%;
    display: flex;
    width: ${(props) => (props.wallet ? '45%' : 'auto')};
  }
`;

const LogoLink = styled(Link)`
  display: flex;
  align-items: center;
  width: 15rem;
  padding: 0 3rem 0 0;
  @media (max-width: 540px) {
    width: 100%;
  }
`;
const Socials = styled(Row)`
  & a:hover {
    svg {
      g {
        path {
          fill: #4679f4;
        }
      }
    }
  }
`;

const HeaderContainer = styled(RowContainer)`
  height: 100%;
  justify-content: end;
  @media (max-width: 540px) {
    width: 30%;
  }
`;

const FeedbackButtonContainer = styled(Row)`
  border-left: ${(props) => props.theme.customPalette.border.new};
  justify-content: flex-end;
  padding: 0 0rem 0 4rem;
  @media (max-width: 600px) {
    display: none;
  }
`;

const Navbar = () => {
  const location = useLocation();
  const theme = useTheme();
  const wallet = useWallet();
  const [hasLockedMnemonicAndSeed] = useHasLockedMnemonicAndSeed();
  const [isFeedBackPopupOpen, setIsFeedBackPopupOpen] = useState(false);
  const showButtons = !hasLockedMnemonicAndSeed || !!wallet;

  return (
    <GridContainer
      wallet={!!wallet}
      theme={theme}
      style={{ paddingRight: !showButtons && '3rem' }}
    >
      <RowContainer justify={'space-between'} height={'100%'}>
        <HeaderContainer theme={theme}>
          <LogoLink to={'/'}>
            <LogoComponent width="100%" height="auto" margin="0" />
          </LogoLink>
          <FeedbackButtonContainer theme={theme}>
            <WhiteButton
              style={{
                borderRadius: '1.7rem',
                width: 'auto',
                padding: '0 2rem',
                whiteSpace: 'nowrap',
              }}
              theme={theme}
              onClick={() => setIsFeedBackPopupOpen(true)}
            >
              Leave feedback
            </WhiteButton>
          </FeedbackButtonContainer>
          <LinksContainer theme={theme}>
            <StyledLink
              href={`https://dex.aldrin.com/chart${
                !!wallet ? '#connect_wallet' : ''
              }`}
            >
              <NavLinkButton
                theme={theme}
                pathname={location.pathname}
                page={'chart'}
              >
                Trading
              </NavLinkButton>
            </StyledLink>
            <StyledLink href={`https://dex.aldrin.com/analytics`}>
              <NavLinkButton
                theme={theme}
                page={'analytics'}
                pathname={location.pathname}
              >
                Analytics
              </NavLinkButton>
            </StyledLink>
<<<<<<< HEAD
            <StyledLink href={`https://dex.aldrin.com/rebalance`}>
              <NavLinkButton
                theme={theme}
                page={'rebalance'}
                pathname={location.pathname}
                style={{ width: '14rem' }}
              >
                <>
                  Rebalance{' '}
                  <BetaLabel theme={theme} style={{ marginLeft: '1rem' }} />
                </>
              </NavLinkButton>
            </StyledLink>
=======
>>>>>>> e74819c9
            <Link to={`/`} style={{ height: '100%' }}>
              <NavLinkButton
                theme={theme}
                pathname={location.pathname}
                page={''}
              >
                Wallet
              </NavLinkButton>
            </Link>
            <StyledLink
              href={`http://rin.aldrin.com/`}
              target="_blank"
              rel="noopener noreferrer"
            >
              <NavLinkButton
                theme={theme}
                page={'addressbook'}
                pathname={location.pathname}
              >
                Token
              </NavLinkButton>
            </StyledLink>
          </LinksContainer>
        </HeaderContainer>
        <FeedbackPopup
          theme={theme}
          open={isFeedBackPopupOpen}
          onClose={() => setIsFeedBackPopupOpen(false)}
        />
        <WalletLoginContainer>
          {/* <a
            href={extensionUrl}
            target="_blank"
            rel="noopener noreferrer"
            style={{
              whiteSpace: 'nowrap',
              fontSize: '1.3rem',
              color: '#fbf2f2',
              textTransform: 'none',
              fontFamily: 'Avenir Next medium',
            }}
          >
            Install Extension
          </a> */}

          <RowContainer padding="0 0 0 3rem">
            <Socials justify={'space-around'} height="100%" width={'auto'}>
              <StyledLink
                style={{ marginRight: '3rem', height: '2.5rem' }}
                target="_blank"
                rel="noopener noreferrer"
                href="https://twitter.com/Aldrin_Exchange"
              >
                <TwitterIcon />
              </StyledLink>
              <StyledLink
                style={{ marginRight: '3rem', height: '2.5rem' }}
                target="_blank"
                rel="noopener noreferrer"
                href="https://t.me/Aldrin_Exchange"
              >
                <TelegramIcon />
              </StyledLink>
              <StyledLink
                target="_blank"
                rel="noopener noreferrer"
                href="https://discord.gg/4VZyNxT2WU"
                style={{ height: '2.5rem' }}
              >
                <DiscordIcon />
              </StyledLink>
            </Socials>
          </RowContainer>
          {/* )} */}
        </WalletLoginContainer>

        <WalletLoginButtonContainer wallet={wallet}>
          <NetworkDropdown width={'10rem'} popupPage={false} />
          {!!wallet ? (
            <img
              style={{ cursor: 'pointer' }}
              onClick={() => {
                sessionStorage.removeItem('unlocked');
                reloadWallet();
              }}
              src={Lock}
              width={'20%'}
              alt={'lock wallet'}
            />
          ) : null}
        </WalletLoginButtonContainer>
      </RowContainer>
    </GridContainer>
  );
};

export default Navbar;<|MERGE_RESOLUTION|>--- conflicted
+++ resolved
@@ -28,6 +28,7 @@
 import TelegramIcon from './TelegramIcon';
 import DiscordIcon from './DiscordIcon';
 import { FeedbackPopup } from '../UsersFeedBackPopup/UsersFeedbackPopup';
+import { BetaLabel } from '../BetaLabel/BetaLabel';
 
 const StyledButton = styled(Button)`
   font-size: 12px;
@@ -246,7 +247,6 @@
                 Analytics
               </NavLinkButton>
             </StyledLink>
-<<<<<<< HEAD
             <StyledLink href={`https://dex.aldrin.com/rebalance`}>
               <NavLinkButton
                 theme={theme}
@@ -260,8 +260,6 @@
                 </>
               </NavLinkButton>
             </StyledLink>
-=======
->>>>>>> e74819c9
             <Link to={`/`} style={{ height: '100%' }}>
               <NavLinkButton
                 theme={theme}
