--- conflicted
+++ resolved
@@ -19,11 +19,7 @@
 import Card from '@material-ui/core/Card';
 import CardContent from '@material-ui/core/CardContent';
 import ImportExportIcon from '../../images/importExportIcon.svg';
-<<<<<<< HEAD
 import Logo from '../../images/logo.svg';
-=======
-import Logo from '../../images/oldLogo.svg';
->>>>>>> 661fa865
 import { makeStyles } from '@material-ui/core/styles';
 import assert from 'assert';
 import bs58 from 'bs58';
@@ -198,7 +194,9 @@
       }
     }
     return (
-      <StyledCard style={{ textAlign: 'left', overflowY: 'auto', height: '100%' }}>
+      <StyledCard
+        style={{ textAlign: 'left', overflowY: 'auto', height: '100%' }}
+      >
         <ApproveSignatureForm
           key={request.id}
           autoApprove={autoApprove}
