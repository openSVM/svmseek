--- conflicted
+++ resolved
@@ -20,37 +20,31 @@
   Textarea,
   Legend,
   RowContainer,
+  StyledCheckbox,
 } from '../commonStyles';
 
 import Eye from '../../images/Eye.svg';
 import Attention from '../../images/attention.svg';
 import Copy from '../../images/copy.svg';
-import Logo from '../../components/Logo'
+import Logo from '../../components/Logo';
+import { useTheme } from '@material-ui/core';
 
 export const CreateWalletPage = () => {
   const [currentStep, setCurrentStep] = useState('1');
   const [showPassword, setShowPassword] = useState(false);
   const [isSpeedPhase, setSpeedPhaseOn] = useState(false);
+  const theme = useTheme();
 
   return (
     <Body>
       {' '}
-<<<<<<< HEAD
       <RowContainer direction={'column'}>
-        <Img margin={'0'} height={'10rem'}>
-          {' '}
-          <img src={Logo} width="100%" height="100%" />
-        </Img>
+        <Logo margin={'0 0 3rem 0'} />
         <RowContainer
-=======
-      <Row direction={'column'}>
-        <Logo margin={'0'} />
-        <Row
->>>>>>> 54ecef5d
           direction={'row'}
           justify={'flex-start'}
           align={'baseline'}
-          height={'15%'}
+          margin={'0 0 5rem 0'}
         >
           <ProgressBarContainer>
             <ProgressBar currentStep={currentStep}>
@@ -76,6 +70,7 @@
                     width: '10rem',
                     right: '33rem',
                     top: '2rem',
+                    whiteSpace: 'nowrap',
                   }}
                 >
                   Create Password
@@ -98,6 +93,7 @@
                     width: '12rem',
                     right: '14rem',
                     top: '2rem',
+                    whiteSpace: 'nowrap',
                   }}
                 >
                   Confirm Seed Phrase
@@ -119,6 +115,7 @@
                     width: '7rem',
                     left: '35rem',
                     top: '2rem',
+                    whiteSpace: 'nowrap',
                   }}
                 >
                   Add Tokens
@@ -128,7 +125,7 @@
           </ProgressBarContainer>
         </RowContainer>
         {currentStep === '1' ? (
-          <Card>
+          <Card justify={'space-evenly'}>
             <RowContainer direction={'column'}>
               <BoldTitle style={{ marginBottom: '1.5rem' }}>
                 Create a password or type your addressbook
@@ -148,7 +145,7 @@
                 style={{
                   position: 'absolute',
                   right: '5rem',
-                  top: '4.7rem',
+                  top: '1.3rem',
                   cursor: 'pointer',
                 }}
                 width={'2rem'}
@@ -169,7 +166,7 @@
             </RowContainer>
           </Card>
         ) : currentStep === '2' && !isSpeedPhase ? (
-          <Card>
+          <Card justify={'space-evenly'}>
             <RowContainer>
               <BoldTitle>
                 Create a new wallet to hold Solana and SPL token
@@ -209,8 +206,8 @@
             </RowContainer>
             <Row width={'90%'}>
               <Row width={'50%'}>
-                <input type="checkbox"></input>
-                <Title fontSize={'1.1rem'}>
+                <StyledCheckbox theme={theme}></StyledCheckbox>
+                <Title style={{ whiteSpace: 'nowrap' }} fontSize={'0.9rem'}>
                   I have saved these words in a safe place.
                 </Title>
               </Row>
@@ -234,7 +231,7 @@
                 background={'rgba(164, 231, 151, 0.5)'}
                 height={'6rem'}
               >
-                <Title width={'75%'}>
+                <Title width={'100%'}>
                   {' '}
                   Please manually enter the 12 seed phrase words you saved in
                   the previous step in the order in which they were presented to
@@ -251,18 +248,15 @@
                 padding={'1rem 2rem 1rem 2rem'}
               ></Textarea>
             </RowContainer>
-            <RowContainer
-              height={'auto'}
-              width={'90%'}
-              justify={'space-between'}
-            >
+            <Row height={'auto'} width={'90%'} justify={'space-between'}>
               <VioletButton
                 onClick={() => {
                   setCurrentStep('3');
                 }}
                 background={'#222429'}
-                border={'0.1rem solid #fff'}
-                width={'48%'}
+                borderColor={'#fff'}
+                borderWidth={'0.2rem'}
+                btnWidth={'48%'}
               >
                 Create wallet
               </VioletButton>
@@ -271,20 +265,21 @@
                   setCurrentStep('3');
                 }}
                 background={'#406EDC'}
-                width={'48%'}
+                btnWidth={'48%'}
               >
                 Create wallet
               </VioletButton>
-            </RowContainer>
+            </Row>
           </Card>
         ) : (
           <Card width={'100rem'}>
-            <RowContainer>
+            <RowContainer height={'100%'}>
               {' '}
               <RowContainer
                 style={{ borderRight: '0.2rem solid #383B45' }}
                 height={'96%'}
                 direction={'column'}
+                justify={'space-evenly'}
               >
                 <Row width={'85%'} justify={'end'}>
                   <BoldTitle color={'#96999C'} style={{ marginRight: '1rem' }}>
@@ -303,11 +298,6 @@
                 <Row width={'85%'}>
                   {' '}
                   <Input height={'4rem'} width={'100%'} type="text"></Input>
-                  <ContainerForIcon right={'1.5rem'} top={'1.1rem'}>
-                    <Img width="auto" height="auto">
-                      <img src={Copy} />
-                    </Img>
-                  </ContainerForIcon>
                 </Row>
                 <Row width={'85%'}>
                   <ColorText
@@ -325,12 +315,12 @@
                         height: '90%',
                       }}
                     >
-                      <Title textAlign={'inherit'}>
+                      <Title fontSize={'1.2rem'} textAlign={'inherit'}>
                         Transaction in Solana Network usually takes no more than
                         a second, but if you send SOL from an exchange, the
                         withdrawal can be delayed for few minutes.
                       </Title>
-                      <Title textAlign={'inherit'}>
+                      <Title fontSize={'1.2rem'} textAlign={'inherit'}>
                         Click the “Refresh Balance” button after exchange
                         confirms your withdrawal to update your balance and
                         continue setting up your wallet.
@@ -338,15 +328,21 @@
                     </span>
                   </ColorText>
                 </Row>
-                <RowContainer>
-                  <VioletButton width={'30%'} background={'#366CE5'}>
+                <Row width={'85%'} justify={'space-between'}>
+                  <VioletButton
+                    btnWidth={'28%'}
+                    height={'3.5rem'}
+                    background={'#366CE5'}
+                  >
                     Refresh Balance
                   </VioletButton>
-                  <span>
-                    <BoldTitle>Your Balance: </BoldTitle>
-                    <BoldTitle color={'#A5E898'}>1.000 SOL</BoldTitle>
+                  <span style={{ display: 'flex' }}>
+                    <BoldTitle fontSize={'1.5rem'}>Your Balance: </BoldTitle>
+                    <BoldTitle fontSize={'1.5rem'} color={'#A5E898'}>
+                      1.000 SOL
+                    </BoldTitle>
                   </span>
-                </RowContainer>
+                </Row>
               </RowContainer>
               <RowContainer></RowContainer>
             </RowContainer>
