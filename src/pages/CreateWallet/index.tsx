import React, { useState, useEffect } from 'react';
import copy from 'clipboard-copy';
import {
  Card,
  Input,
  Body,
  Row,
  Img,
  Title,
  VioletButton,
  BoldTitle,
  Percent,
  ProgressBar,
  ProgressBarContainer,
  Step,
  Steps,
  ColorText,
  ContainerForIcon,
  Textarea,
  Legend,
  RowContainer,
  StyledCheckbox,
  ListCard,
  Stroke,
} from '../commonStyles';

import {
  InputWithSearch,
  InputWithEye,
  TextareaWithCopy,
} from '../../components/Input';

import SRM from '../../images/srm.svg';
import Attention from '../../images/attention.svg';
import Copy from '../../images/copy.svg';
import Logo from '../../components/Logo';
import BottomLink from '../../components/BottomLink';

import { useTheme } from '@material-ui/core';

export const CreateWalletPage = () => {
  const [currentStep, setCurrentStep] = useState(1);
  const [showPassword, setShowPassword] = useState(false);
  const [isSpeedPhase, setSpeedPhaseOn] = useState(false);
  const [searchValue, setSearchValue] = useState('');
  const [password, setPassword] = useState('');
  const [address, setAddress] = useState(
    'FBfkAWERNksjheslnerjlLSKEJTLKDJGlkrngn',
  );
  const [selectedCoins, selectCoin] = useState<string[]>([]);
  const theme = useTheme();

  // useEffect(() => {
  // }, [searchValue]);

  return (
    <Body>
      {' '}
      <RowContainer direction={'column'}>
        <Logo margin={'0 0 3rem 0'} />
        <RowContainer
          direction={'row'}
          justify={'flex-start'}
          align={'baseline'}
          margin={'0 0 5rem 0'}
        >
          <ProgressBarContainer>
            <ProgressBar currentStep={currentStep}>
              <Percent />
            </ProgressBar>

            <Steps isCompleted={currentStep === 3}>
              <div>
                {' '}
                <Step
                  isCompleted={currentStep > 1}
                  isSelected={currentStep === 1}
                  onClick={() => {
                    setCurrentStep(1);
                  }}
                  id="1"
                >
                  1
                </Step>
                <Title
                  style={{
                    position: 'absolute',
                    width: '10rem',
                    right: '33rem',
                    top: '2rem',
                    whiteSpace: 'nowrap',
                  }}
                >
                  Create Password
                </Title>
              </div>
              <div>
                <Step
                  isCompleted={currentStep > 2}
                  isSelected={currentStep === 2}
                  onClick={() => {
                    setCurrentStep(2);
                  }}
                  id="2"
                >
                  2
                </Step>
                <Title
                  style={{
                    position: 'absolute',
                    width: '12rem',
                    right: '14rem',
                    top: '2rem',
                    whiteSpace: 'nowrap',
                  }}
                >
                  Confirm Seed Phrase
                </Title>
              </div>
              <div>
                <Step
                  isSelected={currentStep === 3}
                  onClick={() => {
                    setCurrentStep(3);
                  }}
                  id="3"
                >
                  3
                </Step>
                <Title
                  style={{
                    position: 'absolute',
                    width: '7rem',
                    left: '35rem',
                    top: '2rem',
                    whiteSpace: 'nowrap',
                  }}
                >
                  Add Tokens
                </Title>
              </div>
            </Steps>
          </ProgressBarContainer>
        </RowContainer>

        {currentStep === 1 ? (
          <>
            <Card justify={'space-evenly'}>
              <RowContainer direction={'column'}>
                <BoldTitle style={{ marginBottom: '1.5rem' }}>
                  Create a password or type your addressbook
                </BoldTitle>
                <BoldTitle>password if you have created it already:</BoldTitle>
              </RowContainer>
              <Row width={'90%'} style={{ position: 'relative' }}>
                <InputWithEye
                  type={showPassword ? 'text' : 'password'}
                  value={password}
                  onChange={(e) => {
                    setPassword(e.target.value);
                  }}
                  placeholder={'Password'}
                  showPassword={showPassword}
                  onEyeClick={() => setShowPassword(!showPassword)}
                />
              </Row>
              <RowContainer>
                <VioletButton
                  onClick={() => {
                    setCurrentStep(2);
                  }}
                  background={'#406EDC'}
                >
                  Continue
                </VioletButton>
              </RowContainer>
            </Card>
            <BottomLink />
          </>
        ) : currentStep === 2 && !isSpeedPhase ? (
          <>
<<<<<<< HEAD
            <Card justify={'space-evenly'}>
              <RowContainer>
                <BoldTitle>
                  Create a new wallet to hold Solana and SPL token
                </BoldTitle>
              </RowContainer>
              <RowContainer>
                <ColorText background={'rgba(164, 231, 151, 0.5)'}>
                  Please write down the following seed phrase and keep it in a
                  safe place:
                </ColorText>
              </RowContainer>
              <RowContainer style={{ position: 'relative' }}>
                <Textarea
                  height={'8rem'}
                  value={
                    'spacer namer juice cozek captek shlohmo vibes lou parrot very gromko scream'
                  }
                />
                <ContainerForIcon onClick={() => copy('spacer namer juice cozek captek shlohmo vibes lou parrot very gromko scream')}>
                  <img alt={'copy'} src={Copy} />
                </ContainerForIcon>
              </RowContainer>
              <RowContainer>
                <ColorText
                  height={'10rem'}
                  background={'rgba(242, 154, 54, 0.5)'}
                >
                  <img alt={'attention'} src={Attention} />
                  <Title width={'70%'} textAlign={'inherit'}>
                    Your private keys are only stored on your current device.
                    You will need these words to restore your wallet if your
                    browser’s storage is cleared or your device is damaged or
                    lost.
                  </Title>
                </ColorText>
              </RowContainer>
              <Row width={'90%'}>
                <Row width={'50%'}>
                  <StyledCheckbox theme={theme}></StyledCheckbox>
                  <Title style={{ whiteSpace: 'nowrap' }} fontSize={'0.9rem'}>
                    I have saved these words in a safe place.
                  </Title>
                </Row>
                <VioletButton
                  onClick={() => {
                    setSpeedPhaseOn(true);
                  }}
                  background={'#406EDC'}
                >
                  Go to confirm seed phrase
                </VioletButton>
=======
            <Card>
              <Row
                width={'90%'}
                height={'100%'}
                direction={'column'}
                justify={'space-evenly'}
              >
                <RowContainer>
                  <BoldTitle>
                    Create a new wallet to hold Solana and SPL token
                  </BoldTitle>
                </RowContainer>
                <RowContainer>
                  <ColorText background={'rgba(164, 231, 151, 0.5)'}>
                    Please write down the following seed phrase and keep it in a
                    safe place:
                  </ColorText>
                </RowContainer>
                <RowContainer style={{ position: 'relative' }}>
                  <Textarea
                    height={'8rem'}
                    value={
                      'spacer namer juice cozek captek shlohmo vibes lou parrot very gromko scream'
                    }
                  />
                  <ContainerForIcon
                    onClick={() =>
                      copy(
                        'spacer namer juice cozek captek shlohmo vibes lou parrot very gromko scream',
                      )
                    }
                  >
                    <img src={Copy} />
                  </ContainerForIcon>
                </RowContainer>
                <RowContainer>
                  <ColorText
                    height={'10rem'}
                    background={'rgba(242, 154, 54, 0.5)'}
                  >
                    <img src={Attention} />
                    <Title width={'70%'} textAlign={'inherit'}>
                      Your private keys are only stored on your current device.
                      You will need these words to restore your wallet if your
                      browser’s storage is cleared or your device is damaged or
                      lost.
                    </Title>
                  </ColorText>
                </RowContainer>
                <RowContainer>
                  <Row width={'50%'}>
                    <StyledCheckbox theme={theme}></StyledCheckbox>
                    <Title style={{ whiteSpace: 'nowrap' }} fontSize={'0.9rem'}>
                      I have saved these words in a safe place.
                    </Title>
                  </Row>
                  <VioletButton
                    onClick={() => {
                      setSpeedPhaseOn(true);
                    }}
                    background={'#406EDC'}
                  >
                    Go to confirm seed phrase
                  </VioletButton>
                </RowContainer>
>>>>>>> 4fb37407
              </Row>
            </Card>
            <BottomLink />
          </>
        ) : currentStep === 2 && isSpeedPhase ? (
          <>
            <Card justify={'space-around'}>
              <RowContainer height={'auto'}>
                <BoldTitle>Confirm the seed phrase</BoldTitle>
              </RowContainer>
              <Row width={'90%'}>
                <ColorText
                  background={'rgba(164, 231, 151, 0.5)'}
                  height={'6rem'}
                >
                  <Title width={'100%'}>
                    {' '}
                    Please manually enter the 12 seed phrase words you saved in
                    the previous step in the order in which they were presented
                    to you.
                  </Title>
                </ColorText>
              </Row>
              <Row width={'90%'}>
                <Textarea
                  height={'8rem'}
                  placeholder={
                    'Enter your 12 words in the correct order, separated by spaces here'
                  }
                  padding={'1rem 2rem 1rem 2rem'}
                />
              </Row>
              <Row height={'auto'} width={'90%'} justify={'space-between'}>
                <VioletButton
                  onClick={() => {
                    setCurrentStep(3);
                  }}
                  background={'#222429'}
                  borderColor={'#fff'}
                  borderWidth={'0.2rem'}
                  btnWidth={'48%'}
                >
                  Create wallet
                </VioletButton>
                <VioletButton
                  onClick={() => {
                    setCurrentStep(3);
                  }}
                  background={'#406EDC'}
                  btnWidth={'48%'}
                >
                  Create wallet
                </VioletButton>
              </Row>
            </Card>
            <BottomLink />
          </>
        ) : (
          <>
            <Card width={'100rem'}>
              <RowContainer height={'100%'}>
                {' '}
                <RowContainer
                  style={{ borderRight: '0.2rem solid #383B45' }}
                  height={'96%'}
                  direction={'column'}
                  justify={'space-evenly'}
                >
                  <Row width={'85%'} justify={'end'}>
                    <BoldTitle
                      color={'#96999C'}
                      style={{ marginRight: '1rem' }}
                    >
                      Step 1:
                    </BoldTitle>
                    <BoldTitle>
                      Deposit some SOL to activate your wallet.
                    </BoldTitle>
                  </Row>
                  <Row justify={'end'} width={'85%'}>
                    <BoldTitle style={{ width: '25%' }} fontSize={'1.3rem'}>
                      Your SOL address
                    </BoldTitle>
                    <Legend />
                  </Row>
                  <Row width={'85%'}>
                    {' '}
                    <TextareaWithCopy
                      height={'4.5rem'}
                      type="text"
                      value={address}
                      onChange={(e) => {
                        setAddress(e.target.value);
                      }}
                      placeholder={''}
                      onCopyClick={() =>
                        copy('FBfkAWERNksjheslnerjlLSKEJTLKDJGlkrngn')
                      }
                    ></TextareaWithCopy>
                  </Row>
                  <Row width={'85%'}>
                    <ColorText
                      width={'100%'}
                      height={'12rem'}
                      background={'rgba(242, 154, 54, 0.5)'}
                    >
                      <img alt={'Attention'} src={Attention} />
                      <span
                        style={{
                          display: 'flex',
                          flexDirection: 'column',
                          width: '87%',
                          justifyContent: 'space-around',
                          height: '90%',
                        }}
                      >
                        <Title fontSize={'1.2rem'} textAlign={'inherit'}>
                          Transaction in Solana Network usually takes no more
                          than a second, but if you send SOL from an exchange,
                          the withdrawal can be delayed for few minutes.
                        </Title>
                        <Title fontSize={'1.2rem'} textAlign={'inherit'}>
                          Click the “Refresh Balance” button after exchange
                          confirms your withdrawal to update your balance and
                          continue setting up your wallet.
                        </Title>
                      </span>
                    </ColorText>
                  </Row>
                  <Row width={'85%'} justify={'space-between'}>
                    <VioletButton
                      btnWidth={'31%'}
                      height={'3.5rem'}
                      background={'#366CE5'}
                    >
                      Refresh Balance
                    </VioletButton>
                    <span style={{ display: 'flex' }}>
                      <BoldTitle fontSize={'1.5rem'}>Your Balance: </BoldTitle>
                      <BoldTitle fontSize={'1.5rem'} color={'#A5E898'}>
                        &ensp; 1.000 SOL
                      </BoldTitle>
                    </span>
                  </Row>
                </RowContainer>
                <RowContainer
                  justify={'space-evenly'}
                  height={'96%'}
                  direction={'column'}
                >
                  {' '}
                  <Row margin={'1.5rem 0 0 0 '} width={'85%'} justify={'end'}>
                    <BoldTitle
                      color={'#96999C'}
                      style={{ marginRight: '1rem' }}
                    >
                      Step 2:
                    </BoldTitle>
                    <BoldTitle>
                      Select tokens you want to add to your wallet.
                    </BoldTitle>
                  </Row>
                  <Row width={'85%'}>
                    <InputWithSearch
                      type={'text'}
                      value={searchValue}
                      onChange={(e) => {
                        if (
                          !`${e.target.value}`.match(/[a-zA-Z1-9]/) &&
                          e.target.value !== ''
                        ) {
                          return;
                        }

                        setSearchValue(e.target.value);
                      }}
                      onSearchClick={() => {}}
                      placeholder={'Search'}
                    ></InputWithSearch>
                  </Row>
                  <Row width="85%">
                    <ListCard>
                      <Stroke theme={theme}>
                        <span
                          style={{
                            display: 'flex',
                            justifyContent: 'space-between',
                            minWidth: '6rem',
                            width: 'auto',
                            alignItems: 'center',
                          }}
                        >
                          <Img>
                            <img alt="asset icon" src={SRM} />
                          </Img>
                          <BoldTitle>SRM</BoldTitle>
                        </span>
                        <StyledCheckbox
                          onChange={() => {
                            selectCoin(
                              selectedCoins.includes('SRM')
                                ? [
                                    ...selectedCoins.filter(
                                      (name) => name !== 'SRM',
                                    ),
                                  ]
                                : [...selectedCoins, 'SRM'],
                            );
                          }}
                          theme={theme}
                        />
                      </Stroke>{' '}
                      <Stroke theme={theme}>
                        <span
                          style={{
                            display: 'flex',
                            justifyContent: 'space-between',
                            minWidth: '6rem',
                            width: 'auto',
                            alignItems: 'center',
                          }}
                        >
                          <Img>
                            <img alt="asset icon" src={SRM} />
                          </Img>
                          <BoldTitle>SOL</BoldTitle>
                        </span>
                        <StyledCheckbox
                          onChange={() => {
                            selectCoin(
                              selectedCoins.includes('SOL')
                                ? [
                                    ...selectedCoins.filter(
                                      (name) => name !== 'SOL',
                                    ),
                                  ]
                                : [...selectedCoins, 'SOL'],
                            );
                          }}
                          theme={theme}
                        />
                      </Stroke>{' '}
                      <Stroke theme={theme}>
                        <span
                          style={{
                            display: 'flex',
                            justifyContent: 'space-between',
                            minWidth: '6rem',
                            width: 'auto',
                            alignItems: 'center',
                          }}
                        >
                          <Img>
                            <img alt="asset icon" src={SRM} />
                          </Img>
                          <BoldTitle>BTC</BoldTitle>
                        </span>
                        <StyledCheckbox
                          onChange={() => {
                            selectCoin(
                              selectedCoins.includes('BTC')
                                ? [
                                    ...selectedCoins.filter(
                                      (name) => name !== 'BTC',
                                    ),
                                  ]
                                : [...selectedCoins, 'BTC'],
                            );
                          }}
                          theme={theme}
                        />
                      </Stroke>
                      <Stroke theme={theme}>
                        <span
                          style={{
                            display: 'flex',
                            justifyContent: 'space-between',
                            minWidth: '6rem',
                            width: 'auto',
                            alignItems: 'center',
                          }}
                        >
                          <Img>
                            <img alt="asset icon" src={SRM} />
                          </Img>
                          <BoldTitle>CHZ</BoldTitle>
                        </span>
                        <StyledCheckbox
                          onChange={() => {
                            selectCoin(
                              selectedCoins.includes('CHZ')
                                ? [
                                    ...selectedCoins.filter(
                                      (name) => name !== 'CHZ',
                                    ),
                                  ]
                                : [...selectedCoins, 'CHZ'],
                            );
                          }}
                          theme={theme}
                        />
                      </Stroke>
                      <Stroke theme={theme}>
                        <span
                          style={{
                            display: 'flex',
                            justifyContent: 'space-between',
                            minWidth: '6rem',
                            width: 'auto',
                            alignItems: 'center',
                          }}
                        >
                          <Img>
                            <img alt="asset icon" src={SRM} />
                          </Img>
                          <BoldTitle>ETH</BoldTitle>
                        </span>
                        <StyledCheckbox
                          onChange={() => {
                            selectCoin(
                              selectedCoins.includes('ETH')
                                ? [
                                    ...selectedCoins.filter(
                                      (name) => name !== 'ETH',
                                    ),
                                  ]
                                : [...selectedCoins, 'ETH'],
                            );
                          }}
                          theme={theme}
                        />
                      </Stroke>
                      <Stroke theme={theme}>
                        <span
                          style={{
                            display: 'flex',
                            justifyContent: 'space-between',
                            minWidth: '6rem',
                            width: 'auto',
                            alignItems: 'center',
                          }}
                        >
                          <Img>
                            <img alt="asset icon" src={SRM} />
                          </Img>
                          <BoldTitle>DEFI</BoldTitle>
                        </span>
                        <StyledCheckbox
                          onChange={() => {
                            selectCoin(
                              selectedCoins.includes('DEFI')
                                ? [
                                    ...selectedCoins.filter(
                                      (name) => name !== 'DEFI',
                                    ),
                                  ]
                                : [...selectedCoins, 'DEFI'],
                            );
                          }}
                          theme={theme}
                        />
                      </Stroke>
                    </ListCard>
                  </Row>
                  <Row
                    margin={'0 0 0.8rem 0'}
                    width={'85%'}
                    justify={'space-between'}
                  >
                    {' '}
                    <Row>
                      <span style={{ display: 'flex' }}>
                        <BoldTitle fontSize={'1.5rem'}>Cost: </BoldTitle>
                        <BoldTitle fontSize={'1.5rem'} color={'#A5E898'}>
                          &ensp; 1.000 SOL
                        </BoldTitle>
                      </span>
                    </Row>
                    <VioletButton background={'#366CE5'}>Finish</VioletButton>
                  </Row>
                </RowContainer>
              </RowContainer>
            </Card>{' '}
            <BottomLink
              needOr={false}
              linkColor={theme.customPalette.red.main}
              toText={'Skip for now'}
              to={'/wallet'}
            />
          </>
        )}
      </RowContainer>
    </Body>
  );
};<|MERGE_RESOLUTION|>--- conflicted
+++ resolved
@@ -179,60 +179,6 @@
           </>
         ) : currentStep === 2 && !isSpeedPhase ? (
           <>
-<<<<<<< HEAD
-            <Card justify={'space-evenly'}>
-              <RowContainer>
-                <BoldTitle>
-                  Create a new wallet to hold Solana and SPL token
-                </BoldTitle>
-              </RowContainer>
-              <RowContainer>
-                <ColorText background={'rgba(164, 231, 151, 0.5)'}>
-                  Please write down the following seed phrase and keep it in a
-                  safe place:
-                </ColorText>
-              </RowContainer>
-              <RowContainer style={{ position: 'relative' }}>
-                <Textarea
-                  height={'8rem'}
-                  value={
-                    'spacer namer juice cozek captek shlohmo vibes lou parrot very gromko scream'
-                  }
-                />
-                <ContainerForIcon onClick={() => copy('spacer namer juice cozek captek shlohmo vibes lou parrot very gromko scream')}>
-                  <img alt={'copy'} src={Copy} />
-                </ContainerForIcon>
-              </RowContainer>
-              <RowContainer>
-                <ColorText
-                  height={'10rem'}
-                  background={'rgba(242, 154, 54, 0.5)'}
-                >
-                  <img alt={'attention'} src={Attention} />
-                  <Title width={'70%'} textAlign={'inherit'}>
-                    Your private keys are only stored on your current device.
-                    You will need these words to restore your wallet if your
-                    browser’s storage is cleared or your device is damaged or
-                    lost.
-                  </Title>
-                </ColorText>
-              </RowContainer>
-              <Row width={'90%'}>
-                <Row width={'50%'}>
-                  <StyledCheckbox theme={theme}></StyledCheckbox>
-                  <Title style={{ whiteSpace: 'nowrap' }} fontSize={'0.9rem'}>
-                    I have saved these words in a safe place.
-                  </Title>
-                </Row>
-                <VioletButton
-                  onClick={() => {
-                    setSpeedPhaseOn(true);
-                  }}
-                  background={'#406EDC'}
-                >
-                  Go to confirm seed phrase
-                </VioletButton>
-=======
             <Card>
               <Row
                 width={'90%'}
@@ -298,7 +244,6 @@
                     Go to confirm seed phrase
                   </VioletButton>
                 </RowContainer>
->>>>>>> 4fb37407
               </Row>
             </Card>
             <BottomLink />
