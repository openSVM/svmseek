--- conflicted
+++ resolved
@@ -18,11 +18,8 @@
   ColorText,
   ContainerForIcon,
   Textarea,
-<<<<<<< HEAD
   Legend,
-=======
   RowContainer,
->>>>>>> c1949b98
 } from '../commonStyles';
 
 import Eye from '../../images/Eye.svg';
