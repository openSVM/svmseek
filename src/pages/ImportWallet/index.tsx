import React, { useState } from 'react';
import Eye from '../../images/Eye.svg';

import {
  Card,
  Input,
  Body,
  TextButton,
  Row,
  Img,
  Title,
  VioletButton,
  RowContainer,
} from '../commonStyles';

import Logo from '../../components/Logo';
import { InputWithEye, InputWithPaste } from '../../components/Input';

export const ImportPage = () => {
  const [password, setPassword] = useState('');
  const [privateKey, setPrivateKey] = useState('');
  const [showPassword, setShowPassword] = useState(false);

  return (
    <Body>
      <Logo />
      <Card>
        <RowContainer
          direction={'column'}
          justify={'space-between'}
          height={'75%'}
        >
          <RowContainer
            direction={'column'}
            justify={'space-around'}
            height={'20%'}
          >
            <Title>Import your wallet using your 12 seed words.</Title>
            <Title>
              Note that this will delete any existing wallet on this device.
            </Title>
          </RowContainer>
          <RowContainer
            direction={'column'}
            height={'50%'}
            justify={'space-evenly'}
            style={{ position: 'relative' }}
          >
            <InputWithPaste
              type="text"
              placeholder="Paste your private key"
              value={privateKey}
              onChange={(e) => setPrivateKey(e.target.value)}
              onPasteClick={() => setPrivateKey('ararra')}
            />
            {/* <TextButton
              style={{
                position: 'absolute',
                right: '4rem',
                top: '3.4rem',
                cursor: 'pointer',
              }}
              color={'#406EDC'}
              width={'5rem'}
            >
              Paste
            </TextButton> */}
            <InputWithEye
              value={password}
              onChange={(e) => setPassword(e.target.value)}
              showPassword={showPassword}
              onEyeClick={() => setShowPassword(!showPassword)}
              type={showPassword ? 'text' : 'password'}
              placeholder="Create Password"
<<<<<<< HEAD
            />
          </Row>
=======
            ></Input>
            <Img
              onClick={() => {
                setShowPassword(!showPassword);
              }}
              style={{
                position: 'absolute',
                right: '5rem',
                top: '9.6rem',
                cursor: 'pointer',
              }}
              width={'2rem'}
              height={'2rem'}
            >
              <img width="100%" height="100%" src={Eye} />
            </Img>
          </RowContainer>
>>>>>>> 1cd72847
          <Row width={'90%'} height={'20%'} justify={'space-between'}>
            <a style={{ width: '50%', textAlign: 'center' }} href="/welcome">
              <TextButton>Cancel</TextButton>
            </a>
            <VioletButton width={'50%'}>Import</VioletButton>
          </Row>
        </RowContainer>
      </Card>
    </Body>
  );
};<|MERGE_RESOLUTION|>--- conflicted
+++ resolved
@@ -72,28 +72,8 @@
               onEyeClick={() => setShowPassword(!showPassword)}
               type={showPassword ? 'text' : 'password'}
               placeholder="Create Password"
-<<<<<<< HEAD
             />
-          </Row>
-=======
-            ></Input>
-            <Img
-              onClick={() => {
-                setShowPassword(!showPassword);
-              }}
-              style={{
-                position: 'absolute',
-                right: '5rem',
-                top: '9.6rem',
-                cursor: 'pointer',
-              }}
-              width={'2rem'}
-              height={'2rem'}
-            >
-              <img width="100%" height="100%" src={Eye} />
-            </Img>
           </RowContainer>
->>>>>>> 1cd72847
           <Row width={'90%'} height={'20%'} justify={'space-between'}>
             <a style={{ width: '50%', textAlign: 'center' }} href="/welcome">
               <TextButton>Cancel</TextButton>
