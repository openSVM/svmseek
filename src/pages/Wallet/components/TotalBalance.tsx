--- conflicted
+++ resolved
@@ -7,7 +7,6 @@
 } from '../../../utils/utils';
 
 const TotalBalance = ({
-<<<<<<< HEAD
   isNavbar = true,
   allTokensData,
   marketsData,
@@ -22,14 +21,6 @@
 
   // const walletPubkey = wallet?.publicKey?.toString();
 
-=======
-  allTokensData,
-  marketsData,
-}: {
-  allTokensData: Map<string, TokenInfo>;
-  marketsData: Map<string, any>;
-}) => {
->>>>>>> 97ed26e2
   const totalUSD = [...allTokensData.values()].reduce((acc, cur) => {
     const isTokenUSDT = isUSDToken(cur.symbol);
 
