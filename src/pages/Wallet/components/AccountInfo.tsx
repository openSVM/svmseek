import React from 'react';
import styled from 'styled-components';
import { useTheme } from '@material-ui/core';

import copy from 'clipboard-copy';

import { useBalanceInfo, useWallet } from '../../../utils/wallet';
import { Row, RowContainer, Title, ExclamationMark } from '../../commonStyles';
import {
  abbreviateAddress,
  formatNumberToUSFormat,
  stripDigitPlaces,
  TokenInfo,
} from '../../../utils/utils';

import AccountsSelector from './AccountsSelector';
import TotalBalance from './TotalBalance';
import { useSnackbar } from 'notistack';
import { PublicKey } from '@solana/web3.js';

const MobilePublicKeyTitle = styled(Title)`
  display: none;

  @media (max-width: 540px) {
    display: inline;
  }
`;

const DesktopPublicKeyTitle = styled(Title)`
  display: inline;
  white-space: nowrap;
  @media (max-width: 540px) {
    display: none;
  }
`;

const AccountInfoContainer = styled(RowContainer)`
  width: 100%;
  height: auto;
  padding: 5rem 4rem;

  @media (max-width: 540px) {
    height: 40%;
    flex-direction: column;
    padding: 0 0 3rem 0;
  }
`;

const AccountInfoSubContainer = styled(Row)`
  width: 40%;
  height: 100%;
  flex-direction: column;
  align-items: flex-start;
  justify-content: space-between;

  @media (max-width: 540px) {
    width: 100%;
    padding: 5rem 3rem;
  }
`;

const AccountInfoFirstContainer = styled(RowContainer)`
  @media (max-width: 540px) {
    border-bottom: 0.1rem solid #3a475c;
  }
`;

const Instruction = styled(({ showOnMobile, ...props }) => <Row {...props} />)`
  display: ${(props) => (props.showOnMobile ? 'none' : 'flex')};
  height: 100%;

  @media (max-width: 540px) {
    display: ${(props) => (props.showOnMobile ? 'flex' : 'none')};
    height: 50%;
    padding-right: 3rem;
  }
`;

const Balances = styled(Row)`
  width: 60%;
  height: 100%;
  justify-content: flex-end;
  @media (max-width: 540px) {
    width: 100%;
    margin-top: 3rem;
    padding: 0 3rem;
  }
`;

const BalanceCard = styled(({ needLeftMargin, ...props }) => (
  <Row {...props} />
))`
  width: 26rem;
  height: 100%;
  margin: ${(props) => props.margin || '0 4rem 0 0'};
  padding: 1rem 1.5rem;
  flex-direction: column;
  align-items: flex-start;
  justify-content: space-between;
  background: ${(props) =>
    props.background || 'linear-gradient(135deg, #1331ad 0%, #3b8d17 100%)'};
  border-radius: 1.2rem;
  @media (max-width: 540px) {
    margin: 0;
    width: 48%;
    height: 8rem;
    border-radius: 2rem;
    margin-left: ${(props) => (props.needLeftMargin ? '4%' : 0)};
  }
`;

const InstructionTitle = styled(Title)`
  @media (max-width: 540px) {
    font-size: 1.3rem;
  }
`;

const InstructionsBlock = ({ theme, showOnMobile = false }) => {
  return (
    <Instruction showOnMobile={showOnMobile}>
      <Row
        height="100%"
        direction="column"
        justify="space-around"
        align="flex-start"
      >
        <InstructionTitle
          fontFamily="Avenir Next"
          fontSize="1.4rem"
          color={theme.customPalette.orange.dark}
          style={{ whiteSpace: 'nowrap' }}
        >
          SOL is the fuel for transactions on Solana.
        </InstructionTitle>
        <InstructionTitle
          fontFamily="Avenir Next"
          fontSize="1.4rem"
          color={theme.customPalette.orange.dark}
          style={{ whiteSpace: 'nowrap' }}
        >
          You must have some SOL in your wallet for
        </InstructionTitle>
        <InstructionTitle
          fontFamily="Avenir Next"
          fontSize="1.4rem"
          color={theme.customPalette.orange.dark}
          style={{ whiteSpace: 'nowrap' }}
        >
          DEX trading or other transactions.
        </InstructionTitle>
      </Row>
      <ExclamationMark theme={theme} margin={'0 0 0 2rem'} fontSize="7rem" />
    </Instruction>
  );
};

const AccountInfo = ({
  allTokensData,
  marketsData,
}: {
  allTokensData: Map<string, TokenInfo>;
  marketsData: Map<string, any>;
}) => {
  const theme = useTheme();
  const wallet = useWallet();
  const { enqueueSnackbar } = useSnackbar();

  const balanceInfo = useBalanceInfo(wallet.publicKey);
  let { amount, decimals } = balanceInfo || {
    amount: 0,
    decimals: 8,
    mint: null,
    tokenName: 'Loading...',
    tokenSymbol: '--',
  };

  const publicKey = wallet.publicKey.toBase58();

  return (
    <AccountInfoContainer>
      <AccountInfoFirstContainer justify="flex-start">
        <AccountInfoSubContainer>
          <AccountsSelector />
          <DesktopPublicKeyTitle color={theme.customPalette.grey.light}>
            {publicKey}{' '}
            <Title
              style={{
                marginLeft: '2rem',
                color: '#366CE5',
                cursor: 'pointer',
              }}
              onClick={() => {
                copy(publicKey);

                enqueueSnackbar('Copied!', { variant: 'success' });
              }}
            >
              Copy
            </Title>
          </DesktopPublicKeyTitle>
          <MobilePublicKeyTitle
            style={{ whiteSpace: 'nowrap' }}
            color={theme.customPalette.grey.light}
          >
            {abbreviateAddress(new PublicKey(publicKey))}
            <Title
              style={{
                marginLeft: '2rem',
                color: '#366CE5',
                cursor: 'pointer',
              }}
              onClick={() => {
                copy(publicKey);

                enqueueSnackbar('Copied!', { variant: 'success' });
              }}
            >
              Copy
            </Title>
          </MobilePublicKeyTitle>
        </AccountInfoSubContainer>
        <InstructionsBlock showOnMobile theme={theme} />
      </AccountInfoFirstContainer>

      <Balances>
        <BalanceCard
          margin="0 2rem 0 0"
          background="linear-gradient(135deg, #1331AD 0%, #95363F 100%)"
        >
          <Title
            fontSize="1.4rem"
            fontFamily={'Avenir Next Demi'}
            color={theme.customPalette.grey.light}
            maxFont={'2rem'}
          >
            Total Balance
          </Title>
          <Title
            maxFont={'2.1rem'}
            fontSize="2.4rem"
            fontFamily={'Avenir Next Demi'}
          >
            <TotalBalance
              allTokensData={allTokensData}
              marketsData={marketsData}
              key="navbarfalse"
<<<<<<< HEAD
              isNavbar={false}
=======
>>>>>>> 97ed26e2
            />
          </Title>
        </BalanceCard>
        <BalanceCard needLeftMargin>
          <Title
            fontSize="1.4rem"
            fontFamily={'Avenir Next Demi'}
            color={theme.customPalette.grey.light}
            maxFont={'2rem'}
          >
            SOL Balance
          </Title>
          <Title
            maxFont={'2.1rem'}
            fontSize="2.4rem"
            fontFamily={'Avenir Next Demi'}
          >
            {formatNumberToUSFormat(
              stripDigitPlaces(amount / Math.pow(10, decimals), 8),
            )}{' '}
            SOL
          </Title>
        </BalanceCard>
        <InstructionsBlock theme={theme} />
      </Balances>
    </AccountInfoContainer>
  );
};

export default React.memo(AccountInfo, (prev, next) => {
  return (
    JSON.stringify([...prev.allTokensData.values()]) ===
      JSON.stringify([...next.allTokensData.values()]) &&
    JSON.stringify([...prev.marketsData.values()]) ===
      JSON.stringify([...next.marketsData.values()])
  );
});<|MERGE_RESOLUTION|>--- conflicted
+++ resolved
@@ -127,7 +127,7 @@
         <InstructionTitle
           fontFamily="Avenir Next"
           fontSize="1.4rem"
-          color={theme.customPalette.orange.dark}
+          color={theme.customPalette.green.main}
           style={{ whiteSpace: 'nowrap' }}
         >
           SOL is the fuel for transactions on Solana.
@@ -135,7 +135,7 @@
         <InstructionTitle
           fontFamily="Avenir Next"
           fontSize="1.4rem"
-          color={theme.customPalette.orange.dark}
+          color={theme.customPalette.green.main}
           style={{ whiteSpace: 'nowrap' }}
         >
           You must have some SOL in your wallet for
@@ -143,13 +143,18 @@
         <InstructionTitle
           fontFamily="Avenir Next"
           fontSize="1.4rem"
-          color={theme.customPalette.orange.dark}
+          color={theme.customPalette.green.main}
           style={{ whiteSpace: 'nowrap' }}
         >
           DEX trading or other transactions.
         </InstructionTitle>
       </Row>
-      <ExclamationMark theme={theme} margin={'0 0 0 2rem'} fontSize="7rem" />
+      <ExclamationMark
+        color={theme.customPalette.green.main}
+        theme={theme}
+        margin={'0 0 0 2rem'}
+        fontSize="7rem"
+      />
     </Instruction>
   );
 };
@@ -244,10 +249,7 @@
               allTokensData={allTokensData}
               marketsData={marketsData}
               key="navbarfalse"
-<<<<<<< HEAD
               isNavbar={false}
-=======
->>>>>>> 97ed26e2
             />
           </Title>
         </BalanceCard>
