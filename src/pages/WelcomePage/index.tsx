import React from 'react';
import styled from 'styled-components';
import { Link } from 'react-router-dom';
<<<<<<< HEAD
=======
import { isExtension, openExtensionInNewTab } from '../../utils/utils';
>>>>>>> 76f92c39
import {
  Row,
  Body,
  Img,
  Title,
  CardButton,
  BoldTitle,
  RowContainer,
} from '../commonStyles';

// import Import from '../../images/ImportButton.svg';
import Logo from '../../components/Logo';

const StyledContainer = styled(Row)`
  @media (max-width: 620px) {
    flex-direction: column;
  }
`;

const StyledCardButton = styled(CardButton)`
  @media (max-width: 620px) {
    width: 25rem;
    height: 25rem;
  }
  @media (max-width: 400px) {
    width: 30rem;
    height: ${(props) => (props.isRestoreBtn ? '14rem' : '30rem')};
  }
`;

const CreateWalletButton = styled(StyledCardButton)`
  margin: 0 2rem 0 0;

  @media (max-width: 620px) {
    margin: 0 0 2rem 0;
  }
`;
const RestoreButton = styled(Row)`
  justify-content: space-around;
  flex-direction: column;
  height: 100%;
  @media (max-width: 400px) {
    flex-direction: row;
    justify-content: space-between;
    width: 85%;
  }
`;

const RestoreIcon = styled(Img)`
  width: 12rem;
  height: 12rem;
  @media (max-width: 400px) {
    width: 9rem;
    height: 9rem;
  }
`;

const RestoreTitle = styled(RowContainer)`
  flex-direction: column;
  @media (max-width: 400px) {
    width: 60%;
    align-items: flex-start;
  }
`;

const CreateWalletButtonInner = () => (
  <CreateWalletButton width="35rem" height="35rem">
    <Row direction={'column'} justify={'space-around'} height={'100%'}>
      <Img width="12rem" height="12rem">
        <img
          src={
            'data:image/svg+xml;base64,PHN2ZyB3aWR0aD0iNzEiIGhlaWdodD0iNzIiIHZpZXdCb3g9IjAgMCA3MSA3MiIgZmlsbD0ibm9uZSIgeG1sbnM9Imh0dHA6Ly93d3cudzMub3JnLzIwMDAvc3ZnIj4KPHBhdGggZD0iTTAgMzUuNzVIMzUuMzk3Nk0zNS4zOTc2IDM1Ljc1SDcwLjc5NTJNMzUuMzk3NiAzNS43NVYwLjM1MjQxN00zNS4zOTc2IDM1Ljc1VjcxLjE0NzYiIHN0cm9rZT0iIzM2NkNFNSIgc3Ryb2tlLXdpZHRoPSIyIi8+Cjwvc3ZnPgo='
          }
          alt={'plus, add'}
          width="100%"
          height="100%"
        />
      </Img>
      <BoldTitle>Create New Wallet</BoldTitle>
    </Row>
  </CreateWalletButton>
);

export const WelcomePage = () => {
<<<<<<< HEAD
=======
  const hash = localStorage.getItem('hash');

>>>>>>> 76f92c39
  return (
    <Body>
      <Logo />
      <RowContainer height={'80%'} direction={'column'}>
        <StyledContainer>
          <Row>
            {window.opener ? (
              <a
                target="_blank"
                rel="noopener noreferrer"
                href={'https://wallet.cryptocurrencies.ai/create_wallet'}
                onClick={() => {
                  window.close();
                }}
              >
                <CreateWalletButtonInner />
              </a>
            ) : isExtension && hash !== '#from_extension' ? (
              <div onClick={openExtensionInNewTab}>
                <CreateWalletButtonInner />
              </div>
            ) : (
              <Link to={'/create_wallet'}>
                <CreateWalletButtonInner />
              </Link>
            )}
          </Row>

          <Row direction={'column'} justify={'space-between'} height={'100%'}>
            <Link to={'/restore_wallet'}>
              <StyledCardButton width="35rem" height="35rem" isRestoreBtn>
                <RestoreButton>
                  <RestoreIcon>
                    <img
                      src={
                        'data:image/svg+xml;base64,PHN2ZyB3aWR0aD0iNTQiIGhlaWdodD0iNDQiIHZpZXdCb3g9IjAgMCA1NCA0NCIgZmlsbD0ibm9uZSIgeG1sbnM9Imh0dHA6Ly93d3cudzMub3JnLzIwMDAvc3ZnIj4KPHBhdGggZD0iTTUuMTM1NDYgMTcuNTI1MUM1LjQxMzAxIDE4LjAwMjYgNi4wMjUwOCAxOC4xNjQ3IDYuNTAyNTYgMTcuODg3MUwxNC4yODM1IDEzLjM2NDNDMTQuNzYxIDEzLjA4NjcgMTQuOTIzMSAxMi40NzQ3IDE0LjY0NTYgMTEuOTk3MkMxNC4zNjggMTEuNTE5NyAxMy43NTU5IDExLjM1NzYgMTMuMjc4NSAxMS42MzUyTDYuMzYyMDMgMTUuNjU1NUwyLjM0MTcyIDguNzM5MDZDMi4wNjQxNyA4LjI2MTU4IDEuNDUyMSA4LjA5OTUgMC45NzQ2MjIgOC4zNzcwNUMwLjQ5NzE0MiA4LjY1NDU5IDAuMzM1MDYzIDkuMjY2NjYgMC42MTI2MDcgOS43NDQxNEw1LjEzNTQ2IDE3LjUyNTFaTTE0Ljc2NjggNC42NDMyN0wxNC4yMDY3IDMuODE0ODVMMTQuNzY2OCA0LjY0MzI3Wk0yOS40MjQ2IDEuMTg0OTlMMjkuMjkyNSAyLjE3NjI0TDI5LjQyNDYgMS4xODQ5OVpNNDIuNjk4MyA4LjM2NDE3TDQzLjQ1NCA3LjcwOTIzTDQyLjY5ODMgOC4zNjQxN1pNNDguODY0NSAyNi40NzQ5QzQ4LjU4NyAyNS45OTc0IDQ3Ljk3NDkgMjUuODM1MyA0Ny40OTc0IDI2LjExMjlMMzkuNzE2NSAzMC42MzU3QzM5LjIzOSAzMC45MTMzIDM5LjA3NjkgMzEuNTI1MyAzOS4zNTQ0IDMyLjAwMjhDMzkuNjMyIDMyLjQ4MDMgNDAuMjQ0MSAzMi42NDI0IDQwLjcyMTUgMzIuMzY0OEw0Ny42MzggMjguMzQ0NUw1MS42NTgzIDM1LjI2MDlDNTEuOTM1OCAzNS43Mzg0IDUyLjU0NzkgMzUuOTAwNSA1My4wMjU0IDM1LjYyM0M1My41MDI5IDM1LjM0NTQgNTMuNjY0OSAzNC43MzMzIDUzLjM4NzQgMzQuMjU1OUw0OC44NjQ1IDI2LjQ3NDlaTTM5LjIzMzIgMzkuMzU2N0wzOC42NzMgMzguNTI4M0wzOS4yMzMyIDM5LjM1NjdaTTI0LjU3NTQgNDIuODE1TDI0LjcwNzUgNDEuODIzOEgyNC43MDc1TDI0LjU3NTQgNDIuODE1Wk0xMS4zMDE3IDM1LjYzNThMMTAuNTQ2IDM2LjI5MDhMMTEuMzAxNyAzNS42MzU4Wk02Ljk2NjcgMTcuMjc4NkM4LjI0NjggMTIuNDQ0NSAxMS4yMTkzIDguMjQ4OTQgMTUuMzI2OSA1LjQ3MTY5TDE0LjIwNjcgMy44MTQ4NUM5LjY5NTI5IDYuODY1MDkgNi40MzYxOSAxMS40Njg5IDUuMDMzMzQgMTYuNzY2Nkw2Ljk2NjcgMTcuMjc4NlpNMTUuMzI2OSA1LjQ3MTY5QzE5LjQzNDMgMi42OTQ2NiAyNC4zOTc2IDEuNTI0MTYgMjkuMjkyNSAyLjE3NjI0TDI5LjU1NjYgMC4xOTM3NTFDMjQuMTc0MSAtMC41MjMyODYgMTguNzE4NSAwLjc2NDM5NSAxNC4yMDY3IDMuODE0ODVMMTUuMzI2OSA1LjQ3MTY5Wk0yOS4yOTI1IDIuMTc2MjRDMzQuMTg3NiAyLjgyODMzIDM4LjY4MzkgNS4yNTkxNCA0MS45NDI2IDkuMDE5MTFMNDMuNDU0IDcuNzA5MjNDMzkuODc3OCAzLjU4MyAzNC45MzkxIDAuOTEwNzczIDI5LjU1NjYgMC4xOTM3NTFMMjkuMjkyNSAyLjE3NjI0Wk00MS45NDI2IDkuMDE5MTFDNDUuMjAxNiAxMi43Nzk0IDQ3IDE3LjYxMjMgNDcgMjIuNjE3Nkg0OUM0OSAxNy4xMzM4IDQ3LjAyOTkgMTEuODM1MiA0My40NTQgNy43MDkyM0w0MS45NDI2IDkuMDE5MTFaTTQ3LjAzMzMgMjYuNzIxNEM0NS43NTMyIDMxLjU1NTUgNDIuNzgwNyAzNS43NTExIDM4LjY3MyAzOC41MjgzTDM5Ljc5MzMgNDAuMTg1MkM0NC4zMDQ3IDM3LjEzNDkgNDcuNTYzOCAzMi41MzExIDQ4Ljk2NjcgMjcuMjMzNEw0Ny4wMzMzIDI2LjcyMTRaTTM4LjY3MyAzOC41MjgzQzM0LjU2NTcgNDEuMzA1MyAyOS42MDI0IDQyLjQ3NTggMjQuNzA3NSA0MS44MjM4TDI0LjQ0MzQgNDMuODA2MkMyOS44MjU5IDQ0LjUyMzMgMzUuMjgxNSA0My4yMzU2IDM5Ljc5MzMgNDAuMTg1MkwzOC42NzMgMzguNTI4M1pNMjQuNzA3NSA0MS44MjM4QzE5LjgxMjQgNDEuMTcxNyAxNS4zMTYxIDM4Ljc0MDkgMTIuMDU3NCAzNC45ODA5TDEwLjU0NiAzNi4yOTA4QzE0LjEyMjIgNDAuNDE3IDE5LjA2MDkgNDMuMDg5MiAyNC40NDM0IDQzLjgwNjJMMjQuNzA3NSA0MS44MjM4Wk0xMi4wNTc0IDM0Ljk4MDlDOC43OTgzOSAzMS4yMjA2IDcgMjYuMzg3NyA3IDIxLjM4MjRINUM1IDI2Ljg2NjIgNi45NzAxMSAzMi4xNjQ4IDEwLjU0NiAzNi4yOTA4TDEyLjA1NzQgMzQuOTgwOVoiIGZpbGw9IiM0MDZFREMiLz4KPC9zdmc+Cg=='
                      }
                      alt={'restore'}
                      width="100%"
                      height="100%"
                    />
                  </RestoreIcon>
                  <RestoreTitle>
                    <BoldTitle>Restore Existing Wallet </BoldTitle>
                    <Title>by seed phrase</Title>
                  </RestoreTitle>
                </RestoreButton>
              </StyledCardButton>
            </Link>
            {/* <a href={'/import_wallet'}>
            <CardButton width="35rem" height="16.5rem">
              <Row width={'80%'} justify={'space-between'}>
                {' '}
                <Img width="9rem" height="9rem">
                  {' '}
                  <img src={Import} width="100%" height="100%" alt={'import'} />
                </Img>
                <Row
                  direction={'column'}
                  justify={'center'}
                  align={'end'}
                  width={'60%'}
                >
                  {' '}
                  <BoldTitle>Import Wallet</BoldTitle>
                  <Title>using private key</Title>{' '}
                </Row>
              </Row>
            </CardButton>
          </a> */}
          </Row>
        </StyledContainer>
      </RowContainer>
    </Body>
  );
};<|MERGE_RESOLUTION|>--- conflicted
+++ resolved
@@ -1,10 +1,7 @@
 import React from 'react';
 import styled from 'styled-components';
 import { Link } from 'react-router-dom';
-<<<<<<< HEAD
-=======
 import { isExtension, openExtensionInNewTab } from '../../utils/utils';
->>>>>>> 76f92c39
 import {
   Row,
   Body,
@@ -89,11 +86,8 @@
 );
 
 export const WelcomePage = () => {
-<<<<<<< HEAD
-=======
   const hash = localStorage.getItem('hash');
 
->>>>>>> 76f92c39
   return (
     <Body>
       <Logo />
