--- conflicted
+++ resolved
@@ -266,7 +266,6 @@
   font-family: Avenir Next Demi;
   font-size: ${(props) => props.fontSize || '1.6rem'};
   letter-spacing: -0.523077px;
-<<<<<<< HEAD
   color: ${(props) => props.color || '#f8faff'};
 `;
 
@@ -278,9 +277,6 @@
   width: 75%;
   height: 0.1rem;
   background: #383b45;
-`;
-=======
-  color: #f8faff;
 `;
 
 export const StyledLabel = styled.label`
@@ -302,5 +298,4 @@
     width: 2rem;
     height: 2rem;
   }
-`
->>>>>>> c1949b98
+`