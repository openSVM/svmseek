import styled from 'styled-components';
import { BtnCustom } from '../components/BtnCustom';
import { Grid } from '@material-ui/core';

export type RowProps = {
  wrap?: string;
  justify?: string;
  direction?: string;
  align?: string;
  width?: string;
  height?: string;
  margin?: string;
  padding?: string;
  mediaDirection?: string;
  mediaJustify?: string;
  mediaMargin?: string;
};

export const Row = styled.div`
  display: flex;
  flex-wrap: ${(props: RowProps) => props.wrap || 'wrap'};
  justify-content: ${(props: RowProps) => props.justify || 'center'};
  flex-direction: ${(props: RowProps) => props.direction || 'row'};
  align-items: ${(props: RowProps) => props.align || 'center'};
  width: ${(props: RowProps) => props.width || 'auto'};
  height: ${(props: RowProps) => props.height || 'auto'};
  margin: ${(props: RowProps) => props.margin || '0'};
  padding: ${(props: RowProps) => props.padding || '0'};
`;

export const RowContainer = styled((props) => <Row {...props} />)`
  width: 100%;
`;

export const GridContainer = styled(({ ...rest }) => <Grid {...rest} />)`
  display: flex;
  flex: auto;
  align-items: center;
  width: calc(100%);
  height: 6rem;
  position: relative;
  padding: 0rem 3rem;
  margin: 0rem;
  border-bottom: ${(props) => props.theme.customPalette.border.new};
  background: ${(props) => props.theme.customPalette.dark.background};
`;

export const ProgressBarContainer = styled.div`
  position: relative;
  top: 50%;
  left: 50%;
  transform: translate(-50%, -50%);
  display: flex;
`;

export const Percent = styled.div`
  position: absolute;
  width: 0;
  height: 100%;
  border-bottom: 2px solid #4b81bd;
  z-index: 1;
  transition: width 1s;
`;

export const ProgressBar = styled.div`
  position: absolute;
  width: 100%;
  height: 50%;
  border-bottom: 2px solid transparent;
  border-image: ${(props) =>
    props.currentStep === '1'
      ? 'linear-gradient(90deg,rgb(115, 128, 235),rgb(147, 160, 178) 36%,rgb(147, 160, 178))'
      : props.currentStep === '2'
      ? 'linear-gradient(90deg, rgb(64, 110, 220), rgb(115, 128, 235) 51%, rgb(147, 160, 178) 90%)'
      : props.currentStep === '3'
      ? '#366CE5'
      : '#93A0B2'};
  border-image-slice: 1;
  z-index: -1;
`;

export const Step = styled.div`
  width: 3rem;
  height: 3rem;
  background: ${(props) => (props.isCompleted ? '#406EDC' : '#17181a')};
  color: #fff;
  justify-content: center;
  align-items: center;
  font-size: 1.2rem;
  display: flex;
  border: ${(props) =>
    props.isSelected || props.isCompleted
      ? '0.1rem solid #406EDC'
      : '0.1rem solid #93A0B2'};
  border-radius: 50%;
  transition: background 1s;
`;

export const Steps = styled.div`
  position: relative;
  display: flex;
  justify-content: space-between;
  align-items: center;
  width: 40rem;
  height: 0.1rem;
  background: ${(props) => (props.isCompleted ? '#366CE5' : 'none')};
`;

export const ColorText = styled.div`
  width: ${(props) => props.width || '90%'};
  height: ${(props) => props.height || '4.5rem'};
  margin: ${(props) => props.margin || '0'};
  font-size: 1.2rem;
  font-family: Avenir Next Medium;
  display: flex;
  color: #fff;
  justify-content: center;
  flex-direction: column;
  align-items: center;
  background: ${(props) => props.background || '#383b45'};
  border-radius: ${(props) => props.radius || '1.5rem'};
  display: flex;
  justify-content: ${(props) => props.justify || 'space-evenly'};
  flex-direction: ${(props) => props.direction || 'row'};
  align-items: ${(props) => props.align || 'center'};
`;

export const Textarea = styled.textarea`
  width: ${(props) => props.width || '90%'};
  height: ${(props) => props.height || '5rem'};
  font-family: Avenir Next Medium;
  border: 1px solid #3a475c;
  font-size: 1.5rem;
  letter-spacing: -0.457692px;
  color: #f8faff;
  border-radius: 1.5rem;
  background: #222429;
  outline: none;
  padding: ${(props) => props.padding || '1rem 8rem 1rem 2rem'};
  margin-bottom: 2rem;
  position: relative;
`;

export const ContainerForIcon = styled.div`
  cursor: pointer;
  width: 4rem;
  height: 3.5rem;
  border-radius: 1.5rem;
  position: absolute;
  right: ${(props) => props.right || '5rem'};
  top: ${(props) => props.top || '2.5rem'};
  border: 0.2rem solid #3a475c;
  display: flex;
  justify-content: center;
  align-items: center;
`;

export const Img = styled.div`
  width: ${(props) => props.width || '30rem'};
  height: ${(props) => props.width || '10rem'};
`;

export const Card = styled.div`
  width: ${(props) => props.width || '50rem'};
  height: ${(props) => props.height || '40rem'};
  background: #222429;
  border: 0.1rem solid #3a475c;
  box-shadow: 0px 0px 16px rgba(125, 125, 131, 0.1);
  border-radius: 2rem;
  display: flex;
  justify-content: ${(props) => props.justify || 'center'};
  flex-direction: column;
  align-items: center;
`;

export const Input = styled.input`
  width: ${(props) => props.width || '90%'};
  height: ${(props) => props.height || '4.5rem'};
  color: #fff;
  font-family: Avenir Next Medium;
  border: 1px solid #3a475c;
  box-sizing: border-box;
  font-size: 1.5rem;
  border-radius: 1.5rem;
  background: #222429;
  outline: none;
  padding-left: 2rem;
  margin-bottom: 2rem;
`;
export const Body = styled.div`
  width: 100%;
  height: 100%;
  display: flex;
  justify-content: center;
  flex-direction: column;
  align-items: center;
`;

export const TextButton = styled.button`
  font-family: Avenir Next Medium;
  font-style: normal;
  font-weight: 500;
  font-size: 1.2rem;
  text-align: center;
  letter-spacing: -0.457692px;
  color: ${(props) => props.color || '#f79894'};
  border: none;
  background-color: #222429;
  backgroung: #222429;
  width: ${(props) => props.width || '50%'};
  outline: none;
  cursor: pointer;
`;

export const Title = styled.span`
  width: ${(props) => props.width || 'auto'};
  font-family: ${(props) => props.fontFamily || 'Avenir Next Medium'};
  font-style: normal;
  font-weight: normal;
  font-size: ${(props) => props.fontSize || '1.3rem'};
  text-align: center;
  letter-spacing: -0.857692px;
  color: #ecf0f3;
  text-align: ${(props) => props.textAlign || 'center'};
  margin: ${(props) => props.margin || '0'};
`;

export const VioletButton = styled((props) => (
<<<<<<< HEAD
  <BtnCustom textDecoration={'capitalize'} {...props} />
))`
  background: ${(props) => props.background || '#7380eb'};
  border-radius: 1rem;
  color: #fff;
  border: ${(props) => props.border || 'none'};
  width: ${(props) => props.width || '50%'};
  height: 4.5rem;
=======
  <BtnCustom
    width={props.width || '50%'}
    fontSize={'1.4rem'}
    height={'4.5rem'}
    textTransform={'capitalize'}
    backgroundColor={props.background || '#7380eb'}
    borderColor={props.background || '#7380eb'}
    btnColor={props.color || '#fff'}
    borderRadius={'1rem'}
    border={props.border || 'none'}
    {...props}
  />
))`
>>>>>>> 012fdc2c
  outline: none;
`;

export const CardButton = styled.div`
  width: ${(props) => props.width || '20rem'};
  height: ${(props) => props.height || '20rem'};
  margin: ${(props) => props.margin || '0'};
  cursor: pointer;
  display: flex;
  justify-content: center;
  flex-direction: column;
  align-items: center;
  background: ${(props) => props.background || '#383b45'};
  border-radius:${(props) => props.radius || '1rem'};
  transition: 0.2s;
  outline: none;
  opacity:${(props) => props.opacity || '1'}
  &: hover {
    box-shadow: 0px 0px 16px rgba(125, 125, 131, 0.1);
  }
`;

export const BoldTitle = styled.div`
  font-family: Avenir Next Demi;
  font-size: ${(props) => props.fontSize || '1.6rem'};
  letter-spacing: -0.523077px;
  color: ${(props) => props.color || '#f8faff'};
`;

export const Legend = styled.div`
  position: relative;
  display: flex;
  justify-content: space-between;
  align-items: center;
  width: 75%;
  height: 0.1rem;
  background: #383b45;
`;<|MERGE_RESOLUTION|>--- conflicted
+++ resolved
@@ -226,16 +226,6 @@
 `;
 
 export const VioletButton = styled((props) => (
-<<<<<<< HEAD
-  <BtnCustom textDecoration={'capitalize'} {...props} />
-))`
-  background: ${(props) => props.background || '#7380eb'};
-  border-radius: 1rem;
-  color: #fff;
-  border: ${(props) => props.border || 'none'};
-  width: ${(props) => props.width || '50%'};
-  height: 4.5rem;
-=======
   <BtnCustom
     width={props.width || '50%'}
     fontSize={'1.4rem'}
@@ -249,7 +239,6 @@
     {...props}
   />
 ))`
->>>>>>> 012fdc2c
   outline: none;
 `;
 
